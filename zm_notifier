#!/usr/bin/env python3

import sys
import time
import cv2
import zm_util
from zm_api import ZMAPI
from zm_settings import Settings
from zm_monitor import Monitor
import zm_object_detection as Detectors
from zm_notification import Notification


def resize_image(frame, dim, preserve_aspect=False):
    '''Resize an image with the option to preserve aspect ratio'''
    dimw = dim[0]
    dimh = dim[1]
    if preserve_aspect:
        h, w = frame.shape[:2]
        aspect = w/h
        if w > h:
            dimh = round(dimw/aspect)
        else:
            dimw = round(dimh/aspect)
    imsize = (dimw, dimh)
    return cv2.resize(frame, imsize)


if __name__ == "__main__":
    ################################################################################################
    # Setup
    ################################################################################################

    # Read config file static sections (all except monitors)
    st = Settings("/etc/zm_notifier.cfg")

    #  Log in to API and get list of all monitors
    zmapi = ZMAPI(st.local_server_address, st.username, st.password, st.world_server_address,
                  st.verify_ssl)
    if not zmapi.login():
        zm_util.debug("Login to the ZoneMinder API failed.", "stderr")
        sys.exit(1)

    # Read monitors settings
    api_monitors = zmapi.getMonitors()
    st.readMonitorSettings(api_monitors)

    # Set up notifiers
    notifier = Notification(st.tmp_message_file, st.tmp_analysis_image)

    # Set up only the object detectors needed
    detectors = {}
    classes_path_map = {}
    for mname in st.monitors:
        ms = st.monitors[mname]
        if ms["detect_objects"]:
            if ms["detection_model"] == "Darknet":
                if not "Darknet" in detectors:
                    darknet_detector = Detectors.DetectorDarknet("Darknet", st.darknet_config,
                                       st.darknet_model, st.darknet_detect_classes,
                                       st.darknet_confidence_threshold,
                                       analysis_size=st.darknet_analysis_size)
                    detectors["Darknet"] = darknet_detector
                    classes_path_map["Darknet"] = st.darknet_classes
            elif ms["detection_model"] == "MobileNetV3":
                if not "MobileNetV3"  in detectors:
                    mobilenet_detector = Detectors.DetectorSSDMobileNetV3("MobileNetV3",
                                         st.mobilenet_config, st.mobilenet_model,
                                         st.mobilenet_detect_classes,
                                         st.mobilenet_confidence_threshold)
                    detectors["MobileNetV3"] = mobilenet_detector
                    classes_path_map["MobileNetV3"] = st.mobilenet_classes
            elif ms["detection_model"] == "InceptionV2":
                if not "InceptionV2" in detectors:
                    inception_detector = Detectors.DetectorTensorFlow("InceptionV2",
                                         st.inception_config, st.inception_model,
                                         st.inception_detect_classes,
                                         st.inception_confidence_threshold,
                                         analysis_size=st.inception_analysis_size)
                    detectors["InceptionV2"] = inception_detector
                    classes_path_map["InceptionV2"] = st.inception_classes
            elif ms["detection_model"] == "HOG":
                if not "HOG" in detectors:
                    hog_detector = Detectors.DetectorHOG("HOG", st.hog_analysis_size,
                                   st.hog_winstride, st.hog_scale)
                    detectors["HOG"] = hog_detector
                    classes_path_map["HOG"] = ""
            else:
                zm_util.debug("Unsupported detection model {:s}.\n".format(ms["detection_model"]),
                              "stderr")
                sys.exit(1)

<<<<<<< HEAD
    # Read classes and initialize detector networks
    for detector_name, detector in detectors.items():
        check = detector.initializeNetwork()
        check1 = detector.readClasses(classes_path_map[detector_name])
        if not check or not check1:
            zm_util.debug("There was an error setting up {:s} detector.".format(detector_name),
                          "stderr")
            sys.exit(1)

    # Set up monitors
    monitors = []
    for api_mon in api_monitors:
        # Reference to settings for this monitor
        mname = api_mon["name"]
        mid = api_mon["id"]
        ms = st.monitors[mname]

        # Associate object detector
        detector = None
        if ms["detect_objects"]:
            detector = detectors[ms["detection_model"]]

=======
>>>>>>> c89a5931
        # Append to the list
        if ms["check_events"]:
            monitors.append(Monitor(mname, mid, zmapi, detector, ms["detect_objects"],
                            ms["detect_in"]))
        else:
            zm_util.debug("Not appending monitor {:s} because check_events is False.".format(mname))

    ################################################################################################
    # Main loop
    ################################################################################################
    last_status = "Not running"
    last_runstate = "__None__"
    while True:
        sys.stdout.flush()
        sys.stderr.flush()

        # If ZoneMinder is not running, pause and start over
        if not zmapi.getDaemonStatus():
            if last_status == "Running":
                zm_util.debug("ZoneMinder is no longer running.")
                last_status = "Not running"
            time.sleep(st.stopped_timeout)
            continue

        # Get the active runstate
        runstates = zmapi.getRunStates()
        active_runstate = "__None__"
        for runstate in runstates:
            if runstate["active"]:
                active_runstate = runstate["name"]
                break
        if active_runstate != last_runstate:
            zm_util.debug("ZoneMinder is now in {:s} state.".format(active_runstate))
            last_runstate = active_runstate

        # If ZoneMinder is in the runstate for no notifications, pause and start over
        if st.no_notification_runstate is not "":
            if active_runstate == st.no_notification_runstate:
                time.sleep(st.stopped_timeout)
                continue

        # Update status if needed
        if last_status == "Not running":
            zm_util.debug("ZoneMinder is now running.")
            last_status = "Running"

            # Pause to ensure the monitors' active statuses are set by the time we query
            time.sleep(5)

            # Update the active status and last event for all monitors
            for monitor in monitors:
                monitor.checkActive()
                monitor.getNewEvent()

        # Loop through all monitors to check for new events
        for monitor in monitors:
            if not monitor.active:
                # Check if previously inactive monitor has become active, then continue to the next
                # monitor.
                monitor.checkActive()
                continue

            # A monitor may have dropped out since the last time we checked
            if not monitor.checkActive():
                zm_util.debug("Warning: monitor {:s} has dropped out.".format(monitor.name),
                              "stderr")
                continue

            # Check for new event
            if monitor.getNewEvent():
                # Do object detection and get max score frame and detection info. If this monitor
                # is not set to do detection, this method just returns the max score frame and some
                # empty detection info.
                frame, objclass, confidence = monitor.detectObjects()

                # Set some data for the message
                eventid = monitor.latest_event['id']
                event_url = zmapi.getEventURL(eventid)
                msg_head = "Motion detected, {:s}, event {:d}.".format(monitor.name, eventid)
                zm_util.debug(msg_head)
                msg_head += "\n" + event_url
                msg_detect ="Detected {:s}, confidence {:.2f}"

                if frame is not None:
                    # Scale and save the image to send in the notification
                    frame = resize_image(frame, st.analysis_image_size, preserve_aspect=True)
                    cv2.imwrite(st.tmp_analysis_image, frame)

                    # Send notifications. Possible situations:
                    # 1) detection on and object detected -> send message
                    # 2) detection on and no object detected ->
                    #    a) If notify_no_object, send anyway
                    #    b) Otherwise, ignore this event
                    # 3) detection off -> send notification
                    if monitor.detect_objects:
                        # Send notifications if we detected something
                        if objclass != "":
                            msg_detect = msg_detect.format(objclass, confidence)
                            zm_util.debug(msg_detect)
                            msg = msg_head + "\n" + msg_detect
                            notifier.sendNotifications(msg, st.to_addresses, st.pushover_data)
                        else:
                            zm_util.debug("No objects detected in event {:d}.".format(eventid))
                            # Send notifications even with no detections if requested
                            if st.notify_no_object:
                                notifier.sendNotifications(msg_head, st.to_addresses,
                                                           st.pushover_data)

                    # Send notifications if object detection is off
                    else:
                        notifier.sendNotifications(msg_head, st.to_addresses, st.pushover_data)
                else:
                    zm_util.debug("No image. Skipping event {:d}.\n".format(eventid), "stderr")

        # Wait for the next cycle
        time.sleep(st.running_timeout)

    ################################################################################################
    # Cleanup. We'll never get here, but we'll leave it in case a graceful stop feature is added.
    ################################################################################################
    zmapi.logout()<|MERGE_RESOLUTION|>--- conflicted
+++ resolved
@@ -90,7 +90,6 @@
                               "stderr")
                 sys.exit(1)
 
-<<<<<<< HEAD
     # Read classes and initialize detector networks
     for detector_name, detector in detectors.items():
         check = detector.initializeNetwork()
@@ -113,8 +112,6 @@
         if ms["detect_objects"]:
             detector = detectors[ms["detection_model"]]
 
-=======
->>>>>>> c89a5931
         # Append to the list
         if ms["check_events"]:
             monitors.append(Monitor(mname, mid, zmapi, detector, ms["detect_objects"],
